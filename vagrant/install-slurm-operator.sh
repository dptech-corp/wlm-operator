#!/usr/bin/env bash

GOPATH="${HOME}/go"
SINGULARITY_SLURM_OPERATOR_REPO="github.com/sylabs/slurm-operator"
export PATH=/usr/local/go/bin:${PATH}:${GOPATH}/bin

cd ${GOPATH}/src/${SINGULARITY_SLURM_OPERATOR_REPO} && make
cat > ${HOME}/config.yaml <<EOF
debug:
  auto_nodes: true
EOF

sudo mkdir -p /var/run/syslurm
sudo chown vagrant /var/run/syslurm

export RED_BOX_SERVICE=$(cat <<EOF
[Unit]
Description=Slurm operator red-box
StartLimitIntervalSec=0

[Service]
Type=simple
Restart=always
RestartSec=30
User=vagrant
Group=vagrant
WorkingDirectory=${HOME}
ExecStart=${GOPATH}/src/${SINGULARITY_SLURM_OPERATOR_REPO}/bin/red-box
EOF
)

<<<<<<< HEAD
sudo sh -c "printf "%s\n" '${RED_BOX_SERVICE}' >> /etc/systemd/system/red-box.service"
=======
sudo sh -c "printf '%s\n' '${RED_BOX_SERVICE}' >> /etc/systemd/system/red-box.service"
>>>>>>> 026b4b24
sudo systemctl start red-box
systemctl status red-box<|MERGE_RESOLUTION|>--- conflicted
+++ resolved
@@ -29,10 +29,6 @@
 EOF
 )
 
-<<<<<<< HEAD
-sudo sh -c "printf "%s\n" '${RED_BOX_SERVICE}' >> /etc/systemd/system/red-box.service"
-=======
 sudo sh -c "printf '%s\n' '${RED_BOX_SERVICE}' >> /etc/systemd/system/red-box.service"
->>>>>>> 026b4b24
 sudo systemctl start red-box
 systemctl status red-box