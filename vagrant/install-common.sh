#!/usr/bin/env bash

export NETWORK_CONFIG=$(cat <<EOF
{
    "cniVersion": "0.3.1",
    "name": "bridge",
    "plugins": [
        {
            "type": "loopback"
        },
        {
            "type": "bridge",
            "bridge": "cbr0",
            "isGateway": true,
            "isDefaultGateway": true,
            "ipMasq": true,
            "capabilities": {"ipRanges": true},
            "ipam": {
                "type": "host-local",
                "routes": [
                    { "dst": "0.0.0.0/0" }
                ]
            }
        },
        {
            "type": "portmap",
            "capabilities": {"portMappings": true},
            "snat": true
        }
    ]
}
EOF
)

sudo mkdir -p /etc/cni/net.d
sudo sh -c "printf '%s\n' '${NETWORK_CONFIG}' >> /etc/cni/net.d/11_bridge.conflist"

export SYCRI_SERVICE=$(cat <<EOF
[Unit]
Description=Singularity-CRI daemon
StartLimitIntervalSec=0
[Service]
Type=simple
Restart=always
RestartSec=30
User=root
Group=root
ExecStart=/home/vagrant/go/src/github.com/sylabs/singularity-cri/bin/sycri
EOF
)


SINGULARITY_REPO="github.com/sylabs/singularity"
SINGULARITY_CRI_REPO="github.com/sylabs/singularity-cri"
SINGULARITY_SLURM_OPERATOR_REPO="github.com/sylabs/slurm-operator"
GOPATH="${HOME}/go"

export DEBIAN_FRONTEND=noninteractive


sudo apt-get update
sudo apt-get install -y build-essential libssl-dev uuid-dev libgpgme11-dev libseccomp-dev pkg-config squashfs-tools

export VERSION=1.12 OS=linux ARCH=amd64

wget -q -O /tmp/go${VERSION}.${OS}-${ARCH}.tar.gz https://dl.google.com/go/go${VERSION}.${OS}-${ARCH}.tar.gz
sudo tar -C /usr/local -xzf /tmp/go${VERSION}.${OS}-${ARCH}.tar.gz

echo 'export GOPATH=${HOME}/go' >> ~/.bashrc && \
echo 'export PATH=/usr/local/go/bin:${PATH}:${GOPATH}/bin' >> ~/.bashrc && \

mkdir ${HOME}/go

export PATH=/usr/local/go/bin:${PATH}:${GOPATH}/bin

go get ${SINGULARITY_REPO}
cd ${GOPATH}/src/${SINGULARITY_REPO} && ./mconfig && cd ./builddir &&  make && sudo make install

go get ${SINGULARITY_CRI_REPO}
cd ${GOPATH}/src/${SINGULARITY_CRI_REPO} && make && sudo make install

go get ${SINGULARITY_SLURM_OPERATOR_REPO}
cd ${GOPATH}/src/${SINGULARITY_SLURM_OPERATOR_REPO} && git checkout staging

<<<<<<< HEAD
sudo sh -c "printf "%s\n" '${SYCRI_SERVICE}' >> /etc/systemd/system/sycri.service"
=======
sudo sh -c "printf '%s\n' '${SYCRI_SERVICE}' >> /etc/systemd/system/sycri.service"
>>>>>>> 026b4b24
sudo systemctl start sycri
sudo systemctl status sycri


sudo swapoff -a
sudo sed -i '/ swap / s/^\(.*\)$/#\1/g' /etc/fstab


curl -s https://packages.cloud.google.com/apt/doc/apt-key.gpg | sudo apt-key add
sudo apt-add-repository "deb http://apt.kubernetes.io/ kubernetes-xenial main"
sudo apt-get install -y kubelet kubeadm kubectl

sudo modprobe br_netfilter
sudo sysctl -w net.bridge.bridge-nf-call-iptables=1
sudo sysctl -w net.ipv4.ip_forward=1

sudo mkdir -p /run/flannel<|MERGE_RESOLUTION|>--- conflicted
+++ resolved
@@ -82,11 +82,7 @@
 go get ${SINGULARITY_SLURM_OPERATOR_REPO}
 cd ${GOPATH}/src/${SINGULARITY_SLURM_OPERATOR_REPO} && git checkout staging
 
-<<<<<<< HEAD
-sudo sh -c "printf "%s\n" '${SYCRI_SERVICE}' >> /etc/systemd/system/sycri.service"
-=======
 sudo sh -c "printf '%s\n' '${SYCRI_SERVICE}' >> /etc/systemd/system/sycri.service"
->>>>>>> 026b4b24
 sudo systemctl start sycri
 sudo systemctl status sycri
 
