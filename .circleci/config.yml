version: 2

jobs:
  get_source:
    docker:
      - image: circleci/golang:1.12
    working_directory: /go/src/github.com/sylabs/slurm-operator
    steps:
      - checkout
      - persist_to_workspace:
          root: /go
          paths:
            - src/github.com/sylabs/slurm-operator

  build:
    docker:
      - image: circleci/golang:1.12
    working_directory: /go/src/github.com/sylabs/slurm-operator
    steps:
      - attach_workspace:
          at: /go
      - run:
          name: Build red-box
          command: make

  test:
    docker:
      - image: circleci/golang:1.12
    working_directory: /go/src/github.com/sylabs/slurm-operator
    steps:
      - attach_workspace:
          at: /go
      - run:
          name: Unit tests
          command: make test

  lint:
    docker:
      - image: circleci/golang:1.12
    working_directory: /go/src/github.com/sylabs/slurm-operator
    steps:
      - attach_workspace:
          at: /go
      - run:
          name: Install golangci-lint v1.15
          command: curl -sfL https://install.goreleaser.com/github.com/golangci/golangci-lint.sh | sh -s -- -b $(go env GOPATH)/bin v1.15.0
      - run:
          name: Linters
          command: make lint

  publish:
    machine: true
    steps:
      - attach_workspace:
          at: ~/go
      - run:
          name: Setup environment
          command: |
            echo 'export GOPATH=$HOME/go' >> $BASH_ENV
            echo 'export GOROOT=/usr/local/go' >> $BASH_ENV
            echo 'export PATH=$PATH:$GOPATH/bin:$GOROOT/bin' >> $BASH_ENV
            echo 'export PATH=$PATH:/usr/local/libexec/singularity/bin/' >> $BASH_ENV
      - run:
          name: Update go to 1.12
          working_directory: /tmp
          command: |
            wget https://dl.google.com/go/go1.12.linux-amd64.tar.gz
            sudo rm -rf /usr/local/go
            sudo tar -C /usr/local -xzf go1.12.linux-amd64.tar.gz
      - run:
          name: Install prerequisities
          command: |
            sudo apt-get update -y
            sudo apt-get install -y expect build-essential libssl-dev uuid-dev squashfs-tools libseccomp-dev libgpgme11-dev
      - run:
          name: Install singularity
          command: |
            git clone https://github.com/sylabs/singularity.git $GOPATH/src/github.com/sylabs/singularity
            cd $GOPATH/src/github.com/sylabs/singularity
            ./mconfig -p /usr/local
            make -j$(nproc) -C ./builddir
            sudo make -C ./builddir install
      - run:
          name: Authorize remote library
          command: |
            mkdir $HOME/.singularity
            touch $HOME/.singularity/remote.yaml
            echo $SYLABS_TOKEN > token
            singularity remote login --tokenfile token SylabsCloud
            singularity keys pull $SYLABS_KEY_FINGERPRINT
            echo $SYLABS_KEY_BASE64 | sed 's/ //g' | base64 -d - > key
            cat > import.sh <<EOF
            #!/usr/bin/expect -f
            set timeout -1
            spawn singularity keys import key
            expect "Enter your old password : "
            send -- "\r"
            expect "Enter a new password for this key : "
            send -- "\r"
            expect  "Retype your passphrase : "
            send -- "\r"
            expect eof
            EOF
            chmod +x import.sh
            ./import.sh
      - run:
          name: Publish images
          command: |
            TAG=latest
            if [ "${CIRCLE_BRANCH}" != "master" ]
            then
              TAG=${CIRCLE_BRANCH}
            fi

            cd $GOPATH/src/github.com/sylabs/slurm-operator
            cat > push.sh <<EOF
            #!/usr/bin/expect -f
            set timeout -1
            spawn make push TAG=${TAG}
            expect "Enter key passphrase : "
            send -- "\r"
            expect "Enter key passphrase : "
            send -- "\r"
            expect "Enter key passphrase : "
            send -- "\r"
            expect eof
            EOF
            chmod +x push.sh
            ./push.sh

workflows:
  version: 2
  build_test_publish:
    jobs:
      - get_source
      - build:
          requires:
            - get_source
      - test:
          requires:
            - get_source
      - lint:
          requires:
            - get_source
      - publish:
<<<<<<< HEAD
=======
          filters:
            branches:
              only:
                - master
                - staging
>>>>>>> 6f6556da
          requires:
            - build
            - test
            - lint<|MERGE_RESOLUTION|>--- conflicted
+++ resolved
@@ -143,14 +143,11 @@
           requires:
             - get_source
       - publish:
-<<<<<<< HEAD
-=======
           filters:
             branches:
               only:
                 - master
                 - staging
->>>>>>> 6f6556da
           requires:
             - build
             - test
